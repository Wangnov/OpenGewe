--- conflicted
+++ resolved
@@ -13,11 +13,8 @@
 )
 import json
 import asyncio
-<<<<<<< HEAD
-=======
 
 from opengewe.logger import get_logger
->>>>>>> 9c321aab
 from opengewe.callback.types import MessageType
 from opengewe.callback.models import (
     BaseMessage,
